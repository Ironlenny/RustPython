--- conflicted
+++ resolved
@@ -45,7 +45,6 @@
 a.clear()
 assert len(a) == 0
 
-<<<<<<< HEAD
 assert set([1,2,3]).union(set([4,5])) == set([1,2,3,4,5])
 assert set([1,2,3]).union(set([1,2,3,4,5])) == set([1,2,3,4,5])
 
@@ -69,7 +68,7 @@
 
 assert set([1,2,3]) ^ set([4,5]) == set([1,2,3,4,5])
 assert set([1,2,3]) ^ set([1,2,3,4,5]) == set([4,5])
-=======
+
 try:
 	set([[]])
 except TypeError:
@@ -83,4 +82,3 @@
 	pass
 else:
 	assert False, "TypeError was not raised"
->>>>>>> 1611aa42
