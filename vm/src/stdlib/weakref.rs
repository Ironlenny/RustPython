//! Implementation in line with the python `weakref` module.
//!
//! See also:
//! - [python weakref module](https://docs.python.org/3/library/weakref.html)
//! - [rust weak struct](https://doc.rust-lang.org/std/rc/struct.Weak.html)
//!

use crate::pyobject::{
    PyContext, PyFuncArgs, PyObject, PyObjectPayload, PyObjectRef, PyObjectWeakRef, PyResult,
    TypeProtocol,
};
use crate::VirtualMachine;
use std::rc::Rc;

pub fn mk_module(ctx: &PyContext) -> PyObjectRef {
<<<<<<< HEAD
    let py_mod = ctx.new_module("_weakref", ctx.new_dict());
=======
    let py_ref_class = py_class!(ctx, "ref", ctx.object(), {
        "__new__" => ctx.new_rustfunc(ref_new),
        "__call__" => ctx.new_rustfunc(ref_call)
    });
>>>>>>> 9e5b76c9

    py_module!(ctx, "_weakref", {
        "ref" => py_ref_class
    })
}

fn ref_new(vm: &mut VirtualMachine, args: PyFuncArgs) -> PyResult {
    // TODO: check first argument for subclass of `ref`.
    arg_check!(vm, args, required = [(cls, None), (referent, None)]);
    let referent = Rc::downgrade(referent);
    Ok(PyObject::new(
        PyObjectPayload::WeakRef { referent },
        cls.clone(),
    ))
}

/// Dereference the weakref, and check if we still refer something.
fn ref_call(vm: &mut VirtualMachine, args: PyFuncArgs) -> PyResult {
    // TODO: check first argument for subclass of `ref`.
    arg_check!(vm, args, required = [(cls, None)]);
    let referent = get_value(cls);
    let py_obj = if let Some(obj) = referent.upgrade() {
        obj
    } else {
        vm.get_none()
    };
    Ok(py_obj)
}

fn get_value(obj: &PyObjectRef) -> PyObjectWeakRef {
    if let PyObjectPayload::WeakRef { referent } = &obj.payload {
        referent.clone()
    } else {
        panic!("Inner error getting weak ref {:?}", obj);
    }
}<|MERGE_RESOLUTION|>--- conflicted
+++ resolved
@@ -13,14 +13,10 @@
 use std::rc::Rc;
 
 pub fn mk_module(ctx: &PyContext) -> PyObjectRef {
-<<<<<<< HEAD
-    let py_mod = ctx.new_module("_weakref", ctx.new_dict());
-=======
     let py_ref_class = py_class!(ctx, "ref", ctx.object(), {
         "__new__" => ctx.new_rustfunc(ref_new),
         "__call__" => ctx.new_rustfunc(ref_call)
     });
->>>>>>> 9e5b76c9
 
     py_module!(ctx, "_weakref", {
         "ref" => py_ref_class
